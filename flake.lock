{
  "nodes": {
    "crane": {
      "inputs": {
        "flake-compat": [
          "flake-compat"
        ],
        "flake-utils": [
          "flake-utils"
        ],
        "nixpkgs": [
          "nixpkgs"
        ],
        "rust-overlay": "rust-overlay"
      },
      "locked": {
        "narHash": "sha256-n5P5HOXuu23UB1h9PuayldnRRVQuXJLpoO+xqtMO3ws=",
        "rev": "ef5d11e3c2e5b3924eb0309dba2e1fea2d9062ae",
        "revCount": 394,
        "type": "tarball",
        "url": "https://api.flakehub.com/f/pinned/ipetkov/crane/0.13.1/018a1fca-bbbc-76eb-aae3-dc181b91ec26/source.tar.gz"
      },
      "original": {
        "type": "tarball",
        "url": "https://flakehub.com/f/ipetkov/crane/%2A.tar.gz"
      }
    },
    "flake-compat": {
      "flake": false,
      "locked": {
        "lastModified": 1673956053,
        "narHash": "sha256-4gtG9iQuiKITOjNQQeQIpoIB6b16fm+504Ch3sNKLd8=",
        "owner": "edolstra",
        "repo": "flake-compat",
        "rev": "35bb57c0c8d8b62bbfd284272c928ceb64ddbde9",
        "type": "github"
      },
      "original": {
        "owner": "edolstra",
        "repo": "flake-compat",
        "type": "github"
      }
    },
    "flake-utils": {
      "inputs": {
        "systems": "systems"
      },
      "locked": {
        "narHash": "sha256-zsNZZGTGnMOf9YpHKJqMSsa0dXbfmxeoJ7xHlrt+xmY=",
        "rev": "ff7b65b44d01cf9ba6a71320833626af21126384",
        "revCount": 87,
        "type": "tarball",
        "url": "https://api.flakehub.com/f/pinned/numtide/flake-utils/0.1.87%2Brev-ff7b65b44d01cf9ba6a71320833626af21126384/018a8a74-649b-792e-a959-2f97793b1129/source.tar.gz"
      },
      "original": {
        "type": "tarball",
        "url": "https://flakehub.com/f/numtide/flake-utils/0.1.%2A.tar.gz"
      }
    },
    "nixpkgs": {
      "locked": {
<<<<<<< HEAD
        "narHash": "sha256-iHZSGrb9gVpZRR4B2ishUN/1LRKWtSHZNO37C8z1SmA=",
        "rev": "5d017a8822e0907fb96f7700a319f9fe2434de02",
        "revCount": 490944,
        "type": "tarball",
        "url": "https://api.flakehub.com/f/pinned/NixOS/nixpkgs/0.2305.490944%2Brev-5d017a8822e0907fb96f7700a319f9fe2434de02/018aa434-611a-7f20-a375-98bb21aa8c9d/source.tar.gz"
=======
        "lastModified": 1694753796,
        "narHash": "sha256-QPE7dqcicQH/nq9aywVXJWWtci4FvxHaM+BSIEbGBvA=",
        "owner": "NixOS",
        "repo": "nixpkgs",
        "rev": "360a7d31c30abefdc490d203f80e3221b7a24af2",
        "type": "github"
>>>>>>> 9fa57dea
      },
      "original": {
        "type": "tarball",
        "url": "https://flakehub.com/f/NixOS/nixpkgs/0.2305.%2A.tar.gz"
      }
    },
    "root": {
      "inputs": {
        "crane": "crane",
        "flake-compat": "flake-compat",
        "flake-utils": "flake-utils",
        "nixpkgs": "nixpkgs",
        "rust-overlay": "rust-overlay_2"
      }
    },
    "rust-overlay": {
      "inputs": {
        "flake-utils": [
          "crane",
          "flake-utils"
        ],
        "nixpkgs": [
          "crane",
          "nixpkgs"
        ]
      },
      "locked": {
        "lastModified": 1683080331,
        "narHash": "sha256-nGDvJ1DAxZIwdn6ww8IFwzoHb2rqBP4wv/65Wt5vflk=",
        "owner": "oxalica",
        "repo": "rust-overlay",
        "rev": "d59c3fa0cba8336e115b376c2d9e91053aa59e56",
        "type": "github"
      },
      "original": {
        "owner": "oxalica",
        "repo": "rust-overlay",
        "type": "github"
      }
    },
    "rust-overlay_2": {
      "inputs": {
        "flake-utils": [
          "flake-utils"
        ],
        "nixpkgs": [
          "nixpkgs"
        ]
      },
      "locked": {
        "lastModified": 1684808436,
        "narHash": "sha256-WG5LgB1+Oguj4H4Bpqr5GoLSc382LyGlaToiOw5xhwA=",
        "owner": "oxalica",
        "repo": "rust-overlay",
        "rev": "a227d4571dd1f948138a40ea8b0d0c413eefb44b",
        "type": "github"
      },
      "original": {
        "owner": "oxalica",
        "repo": "rust-overlay",
        "type": "github"
      }
    },
    "systems": {
      "locked": {
        "lastModified": 1681028828,
        "narHash": "sha256-Vy1rq5AaRuLzOxct8nz4T6wlgyUR7zLU309k9mBC768=",
        "owner": "nix-systems",
        "repo": "default",
        "rev": "da67096a3b9bf56a91d16901293e51ba5b49a27e",
        "type": "github"
      },
      "original": {
        "owner": "nix-systems",
        "repo": "default",
        "type": "github"
      }
    }
  },
  "root": "root",
  "version": 7
}<|MERGE_RESOLUTION|>--- conflicted
+++ resolved
@@ -59,20 +59,11 @@
     },
     "nixpkgs": {
       "locked": {
-<<<<<<< HEAD
         "narHash": "sha256-iHZSGrb9gVpZRR4B2ishUN/1LRKWtSHZNO37C8z1SmA=",
         "rev": "5d017a8822e0907fb96f7700a319f9fe2434de02",
         "revCount": 490944,
         "type": "tarball",
         "url": "https://api.flakehub.com/f/pinned/NixOS/nixpkgs/0.2305.490944%2Brev-5d017a8822e0907fb96f7700a319f9fe2434de02/018aa434-611a-7f20-a375-98bb21aa8c9d/source.tar.gz"
-=======
-        "lastModified": 1694753796,
-        "narHash": "sha256-QPE7dqcicQH/nq9aywVXJWWtci4FvxHaM+BSIEbGBvA=",
-        "owner": "NixOS",
-        "repo": "nixpkgs",
-        "rev": "360a7d31c30abefdc490d203f80e3221b7a24af2",
-        "type": "github"
->>>>>>> 9fa57dea
       },
       "original": {
         "type": "tarball",
@@ -100,11 +91,11 @@
         ]
       },
       "locked": {
-        "lastModified": 1683080331,
-        "narHash": "sha256-nGDvJ1DAxZIwdn6ww8IFwzoHb2rqBP4wv/65Wt5vflk=",
+        "lastModified": 1691374719,
+        "narHash": "sha256-HCodqnx1Mi2vN4f3hjRPc7+lSQy18vRn8xWW68GeQOg=",
         "owner": "oxalica",
         "repo": "rust-overlay",
-        "rev": "d59c3fa0cba8336e115b376c2d9e91053aa59e56",
+        "rev": "b520a3889b24aaf909e287d19d406862ced9ffc9",
         "type": "github"
       },
       "original": {
@@ -123,11 +114,11 @@
         ]
       },
       "locked": {
-        "lastModified": 1684808436,
-        "narHash": "sha256-WG5LgB1+Oguj4H4Bpqr5GoLSc382LyGlaToiOw5xhwA=",
+        "lastModified": 1695003086,
+        "narHash": "sha256-d1/ZKuBRpxifmUf7FaedCqhy0lyVbqj44Oc2s+P5bdA=",
         "owner": "oxalica",
         "repo": "rust-overlay",
-        "rev": "a227d4571dd1f948138a40ea8b0d0c413eefb44b",
+        "rev": "b87a14abea512d956f0b89d0d8a1e9b41f3e20ff",
         "type": "github"
       },
       "original": {
