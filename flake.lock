--- conflicted
+++ resolved
@@ -14,11 +14,11 @@
         "rust-overlay": "rust-overlay"
       },
       "locked": {
-        "narHash": "sha256-n5P5HOXuu23UB1h9PuayldnRRVQuXJLpoO+xqtMO3ws=",
-        "rev": "ef5d11e3c2e5b3924eb0309dba2e1fea2d9062ae",
-        "revCount": 394,
+        "narHash": "sha256-mnE14re43v3/Jc50Jv0BKPMtEk7FEtDSligP6B5HwlI=",
+        "rev": "3de322e06fc88ada5e3589dc8a375b73e749f512",
+        "revCount": 411,
         "type": "tarball",
-        "url": "https://api.flakehub.com/f/pinned/ipetkov/crane/0.13.1/018a1fca-bbbc-76eb-aae3-dc181b91ec26/source.tar.gz"
+        "url": "https://api.flakehub.com/f/pinned/ipetkov/crane/0.14.1/018ac45c-ff5e-7076-b956-d478a0336516/source.tar.gz"
       },
       "original": {
         "type": "tarball",
@@ -46,33 +46,25 @@
         "systems": "systems"
       },
       "locked": {
+        "lastModified": 1694529238,
         "narHash": "sha256-zsNZZGTGnMOf9YpHKJqMSsa0dXbfmxeoJ7xHlrt+xmY=",
+        "owner": "numtide",
+        "repo": "flake-utils",
         "rev": "ff7b65b44d01cf9ba6a71320833626af21126384",
-        "revCount": 87,
-        "type": "tarball",
-        "url": "https://api.flakehub.com/f/pinned/numtide/flake-utils/0.1.87%2Brev-ff7b65b44d01cf9ba6a71320833626af21126384/018a8a74-649b-792e-a959-2f97793b1129/source.tar.gz"
+        "type": "github"
       },
       "original": {
-        "type": "tarball",
-        "url": "https://flakehub.com/f/numtide/flake-utils/0.1.%2A.tar.gz"
+        "id": "flake-utils",
+        "type": "indirect"
       }
     },
     "nixpkgs": {
       "locked": {
-<<<<<<< HEAD
-        "narHash": "sha256-iHZSGrb9gVpZRR4B2ishUN/1LRKWtSHZNO37C8z1SmA=",
-        "rev": "5d017a8822e0907fb96f7700a319f9fe2434de02",
-        "revCount": 490944,
+        "narHash": "sha256-g7nIUV4uq1TOVeVIDEZLb005suTWCUjSY0zYOlSBsyE=",
+        "rev": "32dcb45f66c0487e92db8303a798ebc548cadedc",
+        "revCount": 491340,
         "type": "tarball",
-        "url": "https://api.flakehub.com/f/pinned/NixOS/nixpkgs/0.2305.490944%2Brev-5d017a8822e0907fb96f7700a319f9fe2434de02/018aa434-611a-7f20-a375-98bb21aa8c9d/source.tar.gz"
-=======
-        "lastModified": 1695825837,
-        "narHash": "sha256-4Ne11kNRnQsmSJCRSSNkFRSnHC4Y5gPDBIQGjjPfJiU=",
-        "owner": "NixOS",
-        "repo": "nixpkgs",
-        "rev": "5cfafa12d57374f48bcc36fda3274ada276cf69e",
-        "type": "github"
->>>>>>> c1fb74ee
+        "url": "https://api.flakehub.com/f/pinned/NixOS/nixpkgs/0.2305.491340%2Brev-32dcb45f66c0487e92db8303a798ebc548cadedc/018aebfc-faf0-743e-aeb4-28acf5a64d95/source.tar.gz"
       },
       "original": {
         "type": "tarball",
@@ -100,11 +92,11 @@
         ]
       },
       "locked": {
-        "lastModified": 1691374719,
-        "narHash": "sha256-HCodqnx1Mi2vN4f3hjRPc7+lSQy18vRn8xWW68GeQOg=",
+        "lastModified": 1695003086,
+        "narHash": "sha256-d1/ZKuBRpxifmUf7FaedCqhy0lyVbqj44Oc2s+P5bdA=",
         "owner": "oxalica",
         "repo": "rust-overlay",
-        "rev": "b520a3889b24aaf909e287d19d406862ced9ffc9",
+        "rev": "b87a14abea512d956f0b89d0d8a1e9b41f3e20ff",
         "type": "github"
       },
       "original": {
@@ -123,11 +115,11 @@
         ]
       },
       "locked": {
-        "lastModified": 1695003086,
-        "narHash": "sha256-d1/ZKuBRpxifmUf7FaedCqhy0lyVbqj44Oc2s+P5bdA=",
+        "lastModified": 1696212720,
+        "narHash": "sha256-kuI/n1LpXv9S1wXfIzvYJudBfQeF0YGS4G8xJQQxM/M=",
         "owner": "oxalica",
         "repo": "rust-overlay",
-        "rev": "b87a14abea512d956f0b89d0d8a1e9b41f3e20ff",
+        "rev": "1aaa2dc3e7367f2014f939c927e9e768a0cc2f08",
         "type": "github"
       },
       "original": {
